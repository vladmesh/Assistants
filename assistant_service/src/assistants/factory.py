--- conflicted
+++ resolved
@@ -36,11 +36,7 @@
 
 class AssistantFactory:
     def __init__(self, settings: Settings):
-<<<<<<< HEAD
-        """Initialize the factory with settings, REST client, and Redis checkpointer"""
-=======
         """Initialize the factory with settings and REST client"""
->>>>>>> d4f2af28
         self.settings = settings
         self.rest_client = RestServiceClient()
         # Cache for user_id -> (secretary_id, assignment_updated_at)
@@ -52,36 +48,6 @@
         # Lock for cache access
         self._cache_lock = asyncio.Lock()
 
-<<<<<<< HEAD
-        # --- START CHECKPOINTER INIT ---
-        # 1. Create Redis client for the checkpointer
-        redis_url = (
-            f"redis://{settings.REDIS_HOST}:{settings.REDIS_PORT}/{settings.REDIS_DB}"
-        )
-        self.redis_client_for_checkpoint = aioredis.from_url(redis_url)
-        logger.info("Created dedicated Redis client for checkpointer.")
-
-        # 2. Instantiate AsyncShallowRedisSaver directly with the client
-        self.checkpointer = AsyncShallowRedisSaver(
-            redis_client=self.redis_client_for_checkpoint
-        )
-        logger.info(f"Instantiated checkpointer: {type(self.checkpointer).__name__}")
-
-        # 3. Set the serializer
-        # self.checkpointer.serde = JsonPlusSerializer()
-        logger.info(
-            f"Set serializer for checkpointer: {type(self.checkpointer.serde).__name__}"
-        )
-        # --- END CHECKPOINTER INIT ---
-
-        # Initialize ToolFactory, passing self (the AssistantFactory instance)
-        self.tool_factory = ToolFactory(settings=settings, assistant_factory=self)
-        logger.info(
-            f"AssistantFactory initialized with checkpointer: {type(self.checkpointer).__name__}"
-            f" and ToolFactory"
-        )
-        # Note: Consider calling await self.checkpointer.asetup() during app startup
-=======
         # --- Атрибуты кэша для глобальных настроек ---
         self._global_settings_cache: Optional[GlobalSettingsRead] = None
         self._global_settings_last_fetched: Optional[datetime] = None
@@ -99,7 +65,6 @@
         # Initialize ToolFactory, passing self (the AssistantFactory instance)
         self.tool_factory = ToolFactory(settings=settings, assistant_factory=self)
         logger.info("AssistantFactory initialized with ToolFactory")
->>>>>>> d4f2af28
 
     async def close(self):
         """Close REST client, checkpointer Redis client, and assistant instances"""
@@ -152,58 +117,6 @@
             self._secretary_assignments.clear()  # Clear assignments cache too
         logger.info("AssistantFactory closed REST client and cleared caches.")
 
-<<<<<<< HEAD
-    async def setup_checkpointer(self):
-        """Initializes the checkpointer by calling its setup method if available."""
-        # Check if the checkpointer has the 'asetup' method (for async setup)
-        if hasattr(self.checkpointer, "asetup") and asyncio.iscoroutinefunction(
-            getattr(self.checkpointer, "asetup")
-        ):
-            logger.info(
-                f"Attempting to setup checkpointer indices for {type(self.checkpointer).__name__}..."
-            )
-            try:
-                # Call the asynchronous setup method
-                await self.checkpointer.asetup()
-                logger.info(
-                    f"Checkpointer {type(self.checkpointer).__name__} setup complete."
-                )
-            except Exception as e:
-                # Log detailed error if setup fails
-                logger.exception(
-                    f"Failed to setup checkpointer {type(self.checkpointer).__name__}",
-                    error=str(e),
-                    exc_info=True,
-                )
-                # Depending on requirements, you might want to raise the error
-                # or handle it gracefully (e.g., allow app to continue with warnings)
-                # raise  # Uncomment to make setup failure critical
-        # Check if the checkpointer has the 'setup' method (for sync setup)
-        elif hasattr(self.checkpointer, "setup") and not asyncio.iscoroutinefunction(
-            getattr(self.checkpointer, "setup")
-        ):
-            logger.info(
-                f"Attempting to setup checkpointer indices for {type(self.checkpointer).__name__} (sync)..."
-            )
-            try:
-                # Call the synchronous setup method
-                self.checkpointer.setup()
-                logger.info(
-                    f"Checkpointer {type(self.checkpointer).__name__} setup complete (sync)."
-                )
-            except Exception as e:
-                logger.exception(
-                    f"Failed to setup checkpointer {type(self.checkpointer).__name__} (sync)",
-                    error=str(e),
-                    exc_info=True,
-                )
-                # raise # Uncomment if sync setup failure should be critical
-        else:
-            # Log if no setup method is found (might be okay for some checkpointers)
-            logger.warning(
-                f"Checkpointer {type(self.checkpointer).__name__} does not have a recognized setup method (asetup/setup)."
-            )
-=======
     async def get_global_settings(self) -> GlobalSettingsBase:
         """
         Публичный метод для получения глобальных настроек.
@@ -252,7 +165,6 @@
                 exc_info=True,
             )
             raise
->>>>>>> d4f2af28
 
     async def get_user_secretary(self, user_id: int) -> BaseAssistant:
         """Get secretary assistant for user using the cached assignments.
