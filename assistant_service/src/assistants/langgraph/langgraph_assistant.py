--- conflicted
+++ resolved
@@ -88,10 +88,6 @@
         # Store pre-initialized tools and user_id
         self.tools = tools
         self.user_id = user_id  # Store user_id if needed by other methods
-<<<<<<< HEAD
-        self.checkpointer = checkpointer
-=======
->>>>>>> d4f2af28
         self.rest_client = rest_client  # Store the rest_client
         self.timeout = self.config.get("timeout", 60)  # Default timeout 60 seconds
         self.system_prompt_template = self.config[
